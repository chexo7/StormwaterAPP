import React, { useState, useCallback, useEffect } from 'react';
import type { FeatureCollection } from 'geojson';
import type { LayerData, LogEntry } from './types';
import Header from './components/Header';
import FileUpload from './components/FileUpload';
import InfoPanel from './components/InfoPanel';
import MapComponent from './components/MapComponent';
import InstructionsPage from './components/InstructionsPage';
import { KNOWN_LAYER_NAMES } from './utils/constants';
import LayerPreview from './components/LayerPreview';
import ComputeModal, { ComputeTask } from './components/ComputeModal';
import { loadLandCoverList } from './utils/landcover';

type UpdateHsgFn = (layerId: string, featureIndex: number, hsg: string) => void;
type UpdateDaNameFn = (layerId: string, featureIndex: number, name: string) => void;
type UpdateLandCoverFn = (layerId: string, featureIndex: number, value: string) => void;

const App: React.FC = () => {
  const [layers, setLayers] = useState<LayerData[]>([]);
  const [error, setError] = useState<string | null>(null);
  const [isLoading, setIsLoading] = useState<boolean>(false);
  const [logs, setLogs] = useState<LogEntry[]>([]);
  const [zoomToLayer, setZoomToLayer] = useState<{ id: string; ts: number } | null>(null);
  const [editingTarget, setEditingTarget] = useState<{ layerId: string | null; featureIndex: number | null }>({ layerId: null, featureIndex: null });
  const [editingBackup, setEditingBackup] = useState<{ layerId: string; geojson: FeatureCollection } | null>(null);
  const [landCoverOptions, setLandCoverOptions] = useState<string[]>([]);
  const [previewLayer, setPreviewLayer] = useState<{ data: FeatureCollection; fileName: string; detectedName: string } | null>(null);
  const [computeTasks, setComputeTasks] = useState<ComputeTask[] | null>(null);

  const requiredLayers = ['Drainage Areas', 'LOD'];
  const computeEnabled = requiredLayers.every(name => layers.some(l => l.name === name));

  const addLog = useCallback((message: string, type: 'info' | 'error' = 'info') => {
    setLogs(prev => [...prev, { message, type, source: 'frontend' }]);
  }, []);

  useEffect(() => {
    loadLandCoverList().then(list => setLandCoverOptions(list));
  }, []);

  useEffect(() => {
    const fetchBackendLogs = async () => {
      try {
        const res = await fetch('/api/logs');
        if (res.ok) {
          const data: LogEntry[] = await res.json();
          if (data.length > 0) {
            setLogs(prev => [...prev, ...data.map(l => ({ ...l, source: 'backend' }))]);
          }
        }
      } catch (err) {
        console.error('Failed to fetch backend logs', err);
      }
    };
    fetchBackendLogs();
    const interval = setInterval(fetchBackendLogs, 3000);
    return () => clearInterval(interval);
  }, []);

  const handleLayerAdded = useCallback((geojson: FeatureCollection, name: string) => {
    setIsLoading(false);
    setError(null);
    if (geojson.features.length === 0) {
      const msg = `The file "${name}" appears to be empty or could not be read correctly.`;
      setError(msg);
      addLog(msg, 'error');
      return;
    }

    const editable = KNOWN_LAYER_NAMES.includes(name);

    if (name === 'Drainage Areas') {
      geojson = {
        ...geojson,
        features: geojson.features.map(f => ({
          ...f,
          properties: { ...(f.properties || {}), DA_NAME: f.properties?.DA_NAME ?? '' }
        }))
      } as FeatureCollection;
    }

    if (name === 'Land Cover') {
      geojson = {
        ...geojson,
        features: geojson.features.map(f => ({
          ...f,
          properties: { ...(f.properties || {}), LAND_COVER: f.properties?.LAND_COVER ?? '' }
        }))
      } as FeatureCollection;
    }

    if (name === 'Soil Layer from Web Soil Survey') {
      geojson = {
        ...geojson,
        features: geojson.features.map(f => ({
          ...f,
          properties: { ...(f.properties || {}), HSG: f.properties?.HSG ?? '' }
        }))
      } as FeatureCollection;
    }
    setLayers(prevLayers => {
      const existing = prevLayers.find(l => l.name === name);
      if (existing) {
        const updated = prevLayers.map(l => l.name === name ? { ...l, geojson, editable } : l);
        addLog(`Updated layer ${name} with uploaded data`);
        return updated;
      }
      const newLayer: LayerData = {
        id: `${Date.now()}-${name}`,
        name,
        geojson,
        editable,
        category: 'Original',
      };
      addLog(`Loaded layer ${name}${editable ? '' : ' (view only)'}`);
      return [...prevLayers, newLayer];
    });
  }, [addLog]);

  const handlePreviewReady = useCallback((geojson: FeatureCollection, fileName: string, detectedName: string) => {
    setIsLoading(false);
    setError(null);
    setPreviewLayer({ data: geojson, fileName, detectedName });
    addLog(`Preview ready for ${fileName}`);
  }, [addLog]);

  const handleLoading = useCallback(() => {
    setIsLoading(true);
    setError(null);
    addLog('Loading file...');
  }, [addLog]);

  const handleError = useCallback((message: string) => {
    setIsLoading(false);
    setError(message);
    addLog(message, 'error');
  }, [addLog]);

  const handleCreateLayer = useCallback((name: string) => {
    setLayers(prev => {
      if (prev.some(l => l.name === name)) {
        addLog(`Layer ${name} already exists`, 'error');
        return prev;
      }
      const newLayer: LayerData = {
        id: `${Date.now()}-${name}`,
        name,
        geojson: { type: 'FeatureCollection', features: [] },
        editable: true,
        category: 'Original',
      };
      addLog(`Created new layer ${name}`);
      return [...prev, newLayer];
    });
  }, [addLog]);

  const handleRemoveLayer = useCallback((id: string) => {
    setLayers(prevLayers => prevLayers.filter(layer => layer.id !== id));
    addLog(`Removed layer ${id}`);
    if (editingTarget.layerId === id) setEditingTarget({ layerId: null, featureIndex: null });
  }, [addLog, editingTarget]);

  const handleZoomToLayer = useCallback((id: string) => {
    setZoomToLayer({ id, ts: Date.now() });
  }, []);

  const handleUpdateFeatureHsg = useCallback<UpdateHsgFn>((layerId, featureIndex, hsg) => {
    setLayers(prev => prev.map(layer => {
      if (layer.id !== layerId) return layer;
      const features = [...layer.geojson.features];
      const feature = { ...features[featureIndex] };
      feature.properties = { ...(feature.properties || {}), HSG: hsg };
      features[featureIndex] = feature;
      return { ...layer, geojson: { ...layer.geojson, features } };
    }));
    addLog(`Set HSG for feature ${featureIndex} in ${layerId} to ${hsg}`);
  }, [addLog]);

  const handleUpdateFeatureDaName = useCallback<UpdateDaNameFn>((layerId, featureIndex, nameVal) => {
    setLayers(prev => prev.map(layer => {
      if (layer.id !== layerId) return layer;
      const features = [...layer.geojson.features];
      const feature = { ...features[featureIndex] };
      feature.properties = { ...(feature.properties || {}), DA_NAME: nameVal };
      features[featureIndex] = feature;
      return { ...layer, geojson: { ...layer.geojson, features } };
    }));
    addLog(`Set Drainage Area name for feature ${featureIndex} in ${layerId} to ${nameVal}`);
  }, [addLog]);

  const handleUpdateFeatureLandCover = useCallback<UpdateLandCoverFn>((layerId, featureIndex, value) => {
    setLayers(prev => prev.map(layer => {
      if (layer.id !== layerId) return layer;
      const features = [...layer.geojson.features];
      const feature = { ...features[featureIndex] };
      feature.properties = { ...(feature.properties || {}), LAND_COVER: value };
      features[featureIndex] = feature;
      return { ...layer, geojson: { ...layer.geojson, features } };
    }));
    addLog(`Set Land Cover for feature ${featureIndex} in ${layerId} to ${value}`);
  }, [addLog]);

  const handleDiscardEditing = useCallback(() => {
    if (!editingTarget.layerId) return;
    const id = editingTarget.layerId;
    if (editingBackup && editingBackup.layerId === id) {
      setLayers(prev => prev.map(layer => layer.id === id ? { ...layer, geojson: editingBackup.geojson } : layer));
    }
    setEditingBackup(null);
    setEditingTarget({ layerId: null, featureIndex: null });
    addLog(`Descartados los cambios en ${id}`);
  }, [addLog, editingTarget, editingBackup]);

  const handleSaveEditing = useCallback(() => {
    if (!editingTarget.layerId) return;
    const id = editingTarget.layerId;
    setEditingBackup(null);
    setEditingTarget({ layerId: null, featureIndex: null });
    addLog(`Guardados los cambios en ${id}`);
  }, [addLog, editingTarget]);

  const handleToggleEditLayer = useCallback((id: string) => {
    if (editingTarget.layerId === id) {
      handleDiscardEditing();
      return;
    }
    const layer = layers.find(l => l.id === id);
    if (!layer) return;
    if (!layer.editable) {
      addLog(`${layer.name} is view-only and cannot be edited`, 'error');
      return;
    }
    setEditingBackup({ layerId: id, geojson: JSON.parse(JSON.stringify(layer.geojson)) });
    const copy = JSON.parse(JSON.stringify(layer.geojson)) as FeatureCollection;
    setLayers(prev => prev.map(l => l.id === id ? { ...l, geojson: copy } : l));
    setEditingTarget({ layerId: id, featureIndex: null });
    addLog(`Selecciona un pol\u00edgono de ${id} para editarlo`);
  }, [addLog, editingTarget.layerId, layers, handleDiscardEditing]);

  const handleSelectFeatureForEditing = useCallback((layerId: string, index: number) => {
    setEditingTarget({ layerId, featureIndex: index });
    addLog(`Editando pol\u00edgono ${index} en ${layerId}`);
  }, [addLog]);

  const handleUpdateLayerGeojson = useCallback((id: string, geojson: FeatureCollection) => {
    setLayers(prev => prev.map(layer => layer.id === id ? { ...layer, geojson } : layer));
    addLog(`Updated geometry for layer ${id}`);
  }, [addLog]);

  const handleConfirmPreview = useCallback((name: string, data: FeatureCollection) => {
    handleLayerAdded(data, name);
    setPreviewLayer(null);
  }, [handleLayerAdded]);

  const handleCancelPreview = useCallback(() => {
    setPreviewLayer(null);
    addLog('Preview canceled');
  }, [addLog]);

  const runCompute = useCallback(async () => {
    const lod = layers.find(l => l.name === 'LOD');
    const da = layers.find(l => l.name === 'Drainage Areas');
    const wss = layers.find(l => l.name === 'Soil Layer from Web Soil Survey');
    const lc = layers.find(l => l.name === 'Land Cover');
    if (!lod) return;

    const tasks: ComputeTask[] = [
      { id: 'check_lod', name: 'Check LOD has one polygon', status: 'pending' },
      { id: 'clip_da', name: 'Create Drainage Area in LOD', status: 'pending' },
      { id: 'clip_wss', name: 'Create WSS in LOD', status: 'pending' },
      { id: 'clip_lc', name: 'Create Land Cover in LOD', status: 'pending' }
    ];
    setComputeTasks(tasks);

    setLayers(prev => prev.filter(l => l.category !== 'Process'));

    if (lod.geojson.features.length !== 1) {
      setComputeTasks(prev => prev.map(t => ({ ...t, status: 'error' })));
      addLog('LOD layer must contain exactly one polygon', 'error');
      return;
    }

    setComputeTasks(prev => prev.map(t => t.id === 'check_lod' ? { ...t, status: 'success' } : t));

    try {
      const { intersect, featureCollection } = await import('@turf/turf');
      const lodGeom = lod.geojson.features[0];
<<<<<<< HEAD

      const resultLayers: LayerData[] = [];

      const processLayer = (source: typeof da | typeof wss | typeof lc | undefined, taskId: string, name: string) => {
        if (!source) return;
        const clipped: any[] = [];
        source.geojson.features.forEach(f => {
          const fc = featureCollection([f as any, lodGeom as any]);
          const inter = intersect(fc as any);
          if (inter) {
            inter.properties = { ...(f.properties || {}) };
            clipped.push(inter);
          }
        });
        if (clipped.length > 0) {
          resultLayers.push({
            id: `${Date.now()}-${name}`,
            name,
            geojson: { type: 'FeatureCollection', features: clipped } as FeatureCollection,
            editable: true,
            category: 'Process',
          });
          setComputeTasks(prev => prev.map(t => t.id === taskId ? { ...t, status: 'success' } : t));
          addLog(`${name} created`);
        } else {
          setComputeTasks(prev => prev.map(t => t.id === taskId ? { ...t, status: 'error' } : t));
          addLog(`No features for ${name}`, 'error');
=======
      const clipped: any[] = [];
      da.geojson.features.forEach(f => {
        const fc = featureCollection([f as any, lodGeom as any]);
        const inter = intersect(fc as any);
        if (inter) {
          inter.properties = { ...(f.properties || {}) };
          clipped.push(inter);
>>>>>>> 6c240ac5
        }
      };

      processLayer(da, 'clip_da', 'Drainage Area in LOD');
      processLayer(wss, 'clip_wss', 'WSS in LOD');
      processLayer(lc, 'clip_lc', 'Land Cover in LOD');

      setLayers(prev => {
        const withoutProcess = prev.filter(l => l.category !== 'Process');
        return [...withoutProcess, ...resultLayers];
      });
    } catch (err) {
      setComputeTasks(prev => prev.map(t => t.status === 'pending' ? { ...t, status: 'error' } : t));
      addLog('Processing failed', 'error');
    }
  }, [layers, setLayers, addLog]);

  const handleCompute = useCallback(() => {
    runCompute();
  }, [runCompute]);

  return (
    <div className="flex flex-col h-screen bg-gray-900 text-gray-100 font-sans">
      <Header computeEnabled={computeEnabled} onCompute={handleCompute} />
      <div className="flex flex-1 overflow-hidden">
        <aside className="w-72 md:w-96 2xl:w-[32rem] bg-gray-800 p-4 md:p-6 flex flex-col space-y-6 overflow-y-auto shadow-lg border-r border-gray-700">
          <FileUpload
            onLayerAdded={handleLayerAdded}
            onLoading={handleLoading}
            onError={handleError}
            onLog={addLog}
            isLoading={isLoading}
            onCreateLayer={handleCreateLayer}
            existingLayerNames={layers.map(l => l.name)}
            onPreviewReady={handlePreviewReady}
          />
          {previewLayer && (
            <LayerPreview
              data={previewLayer.data}
              fileName={previewLayer.fileName}
              detectedName={previewLayer.detectedName}
              onConfirm={handleConfirmPreview}
              onCancel={handleCancelPreview}
            />
          )}
          <InfoPanel
            layers={layers}
            error={error}
            logs={logs}
            onRemoveLayer={handleRemoveLayer}
            onZoomToLayer={handleZoomToLayer}
            onToggleEditLayer={handleToggleEditLayer}
            editingLayerId={editingTarget.layerId}
          />
        </aside>
        <main className="flex-1 bg-gray-900 h-full">
          {layers.length > 0 ? (
            <MapComponent
              layers={layers}
              onUpdateFeatureHsg={handleUpdateFeatureHsg}
              onUpdateFeatureDaName={handleUpdateFeatureDaName}
              onUpdateFeatureLandCover={handleUpdateFeatureLandCover}
              landCoverOptions={landCoverOptions}
              zoomToLayer={zoomToLayer}
              editingTarget={editingTarget}
              onSelectFeatureForEditing={handleSelectFeatureForEditing}
              onUpdateLayerGeojson={handleUpdateLayerGeojson}
              onSaveEdits={handleSaveEditing}
              onDiscardEdits={handleDiscardEditing}
            />
          ) : (
            <InstructionsPage />
          )}
        </main>
      </div>
      {computeTasks && (
        <ComputeModal tasks={computeTasks} onClose={() => setComputeTasks(null)} />
      )}
    </div>
  );
};

export default App;<|MERGE_RESOLUTION|>--- conflicted
+++ resolved
@@ -285,7 +285,7 @@
     try {
       const { intersect, featureCollection } = await import('@turf/turf');
       const lodGeom = lod.geojson.features[0];
-<<<<<<< HEAD
+
 
       const resultLayers: LayerData[] = [];
 
@@ -313,7 +313,7 @@
         } else {
           setComputeTasks(prev => prev.map(t => t.id === taskId ? { ...t, status: 'error' } : t));
           addLog(`No features for ${name}`, 'error');
-=======
+
       const clipped: any[] = [];
       da.geojson.features.forEach(f => {
         const fc = featureCollection([f as any, lodGeom as any]);
@@ -321,7 +321,7 @@
         if (inter) {
           inter.properties = { ...(f.properties || {}) };
           clipped.push(inter);
->>>>>>> 6c240ac5
+
         }
       };
 

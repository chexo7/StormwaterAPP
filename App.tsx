--- conflicted
+++ resolved
@@ -255,7 +255,7 @@
     addLog('Preview canceled');
   }, [addLog]);
 
-<<<<<<< HEAD
+
   const runCompute = useCallback(() => {
     const lod = layers.find(l => l.name === 'LOD');
     if (!lod) return;
@@ -277,7 +277,7 @@
       addLog('LOD layer must contain exactly one polygon', 'error');
     }
   }, [layers, addLog]);
-=======
+
   const runCompute = useCallback(async () => {
     const lod = layers.find(l => l.name === 'LOD');
     const da = layers.find(l => l.name === 'Drainage Areas');
@@ -330,7 +330,7 @@
       addLog('Intersection failed', 'error');
     }
   }, [layers, setLayers, addLog]);
->>>>>>> 41576e12
+
 
   const handleCompute = useCallback(() => {
     runCompute();
